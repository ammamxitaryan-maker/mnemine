import i18n from 'i18next';
import HttpApi from 'i18next-http-backend';
<<<<<<< HEAD
=======
import { initReactI18next } from 'react-i18next';
>>>>>>> 9574da00

// Check if we're in admin panel
const isAdminPanel = () => {
  if (typeof window === 'undefined') return false;
  return window.location.pathname.startsWith('/admin') && !window.location.pathname.includes('/admin-login');
};

<<<<<<< HEAD
// Force English for admin panel, Armenian for regular app
=======
// Force English for admin panel, otherwise use stored language or default to Armenian
>>>>>>> 9574da00
const getInitialLanguage = () => {
  if (isAdminPanel()) {
    console.log(`[i18n] getInitialLanguage: isAdminPanel=true, returning=en`);
    return 'en';
  }
<<<<<<< HEAD
  return 'hy'; // Always Armenian for regular app
=======

  // Check for stored language
  if (typeof window !== 'undefined') {
    const storedLanguage = localStorage.getItem('mnemine-language');
    if (storedLanguage) {
      console.log(`[i18n] getInitialLanguage: found stored language=${storedLanguage}`);
      return storedLanguage;
    }
  }

  console.log(`[i18n] getInitialLanguage: no stored language, returning=hy`);
  return 'hy';
>>>>>>> 9574da00
};

i18n
  .use(HttpApi)
  .use(initReactI18next)
  .init({
    supportedLngs: ['hy', 'ru', 'en'],
    fallbackLng: 'hy',
    lng: getInitialLanguage(),
    debug: false,
    backend: {
      loadPath: '/locales/{{lng}}/translation.json',
      requestOptions: {
        cache: 'no-cache'
      }
    },
    react: {
      useSuspense: false,
    },
    interpolation: {
      escapeValue: false,
    },
  });

// Add event listeners after initialization
i18n.on('initialized', () => {
  console.log('[i18n] Initialized with language:', i18n.language);
});

i18n.on('loaded', (loaded: any) => {
  console.log('[i18n] Translation loaded:', loaded);
});

i18n.on('failedLoading', (lng: string, ns: string, msg: string) => {
  console.error('[i18n] Failed to load translation:', { lng, ns, msg });
});

i18n.on('languageChanged', (lng: string) => {
  console.log('[i18n] Language changed to:', lng);
});

// Override language for admin panel only
const originalChangeLanguage = i18n.changeLanguage;
i18n.changeLanguage = (lng, callback) => {
  console.log(`[i18n] changeLanguage called with: ${lng}, isAdminPanel: ${isAdminPanel()}`);
  if (isAdminPanel()) {
    console.log(`[i18n] Admin panel detected, forcing English`);
    return originalChangeLanguage('en', callback);
  }
  console.log(`[i18n] Regular app, changing to: ${lng}`);
  return originalChangeLanguage(lng, callback);
};

<<<<<<< HEAD
// Set Armenian as default language for regular app
if (typeof window !== 'undefined' && !isAdminPanel()) {
  localStorage.setItem('mnemine-language', 'hy');
  i18n.changeLanguage('hy');
=======
// Set default language in localStorage if none exists and not in admin panel
if (typeof window !== 'undefined' && !isAdminPanel()) {
  const storedLanguage = localStorage.getItem('mnemine-language');
  if (!storedLanguage) {
    console.log(`[i18n] No stored language found, setting default to 'hy'`);
    localStorage.setItem('mnemine-language', 'hy');
  }
>>>>>>> 9574da00
}

export default i18n;<|MERGE_RESOLUTION|>--- conflicted
+++ resolved
@@ -1,9 +1,6 @@
 import i18n from 'i18next';
 import HttpApi from 'i18next-http-backend';
-<<<<<<< HEAD
-=======
 import { initReactI18next } from 'react-i18next';
->>>>>>> 9574da00
 
 // Check if we're in admin panel
 const isAdminPanel = () => {
@@ -11,19 +8,12 @@
   return window.location.pathname.startsWith('/admin') && !window.location.pathname.includes('/admin-login');
 };
 
-<<<<<<< HEAD
-// Force English for admin panel, Armenian for regular app
-=======
 // Force English for admin panel, otherwise use stored language or default to Armenian
->>>>>>> 9574da00
 const getInitialLanguage = () => {
   if (isAdminPanel()) {
     console.log(`[i18n] getInitialLanguage: isAdminPanel=true, returning=en`);
     return 'en';
   }
-<<<<<<< HEAD
-  return 'hy'; // Always Armenian for regular app
-=======
 
   // Check for stored language
   if (typeof window !== 'undefined') {
@@ -36,7 +26,6 @@
 
   console.log(`[i18n] getInitialLanguage: no stored language, returning=hy`);
   return 'hy';
->>>>>>> 9574da00
 };
 
 i18n
@@ -90,12 +79,6 @@
   return originalChangeLanguage(lng, callback);
 };
 
-<<<<<<< HEAD
-// Set Armenian as default language for regular app
-if (typeof window !== 'undefined' && !isAdminPanel()) {
-  localStorage.setItem('mnemine-language', 'hy');
-  i18n.changeLanguage('hy');
-=======
 // Set default language in localStorage if none exists and not in admin panel
 if (typeof window !== 'undefined' && !isAdminPanel()) {
   const storedLanguage = localStorage.getItem('mnemine-language');
@@ -103,7 +86,6 @@
     console.log(`[i18n] No stored language found, setting default to 'hy'`);
     localStorage.setItem('mnemine-language', 'hy');
   }
->>>>>>> 9574da00
 }
 
 export default i18n;