﻿"use client";

<<<<<<< HEAD
import { useState, useEffect } from 'react';
import { useNavigate } from 'react-router-dom';
import { api } from '@/lib/api';
import { Card, CardContent, CardHeader, CardTitle } from '@/components/ui/card';
=======
>>>>>>> 9574da00
import { Button } from '@/components/ui/button';
import { Card, CardContent, CardHeader, CardTitle } from '@/components/ui/card';
import { api } from '@/lib/api';
import {
  Activity,
  ArrowLeft,
  BarChart3,
  DollarSign,
  Download,
  RefreshCw,
<<<<<<< HEAD
  ArrowLeft
=======
  TrendingUp,
  Users
>>>>>>> 9574da00
} from 'lucide-react';
import { useEffect, useState } from 'react';
import { useNavigate } from 'react-router-dom';

interface AnalyticsData {
  users: {
    total: number;
    active: number;
    newToday: number;
    newThisWeek: number;
    newThisMonth: number;
  };
  finances: {
    totalInvested: number;
    totalEarnings: number;
    todayRevenue: number;
    weeklyRevenue: number;
    monthlyRevenue: number;
  };
  activity: {
    dailyActiveUsers: number;
    weeklyActiveUsers: number;
    monthlyActiveUsers: number;
    avgSessionTime: number;
  };
  performance: {
    conversionRate: number;
    retentionRate: number;
    referralRate: number;
    slotUtilization: number;
  };
}

const AdminAnalytics = () => {
  const navigate = useNavigate();
  const [analytics, setAnalytics] = useState<AnalyticsData | null>(null);
  const [loading, setLoading] = useState(true);
  const [error, setError] = useState<string | null>(null);
  const [dateRange, setDateRange] = useState('7');

  useEffect(() => {
    fetchAnalytics();
  }, [dateRange]);

  const fetchAnalytics = async () => {
    try {
      setLoading(true);
      setError(null);

      // Mock analytics data since endpoint might not be fully implemented
      const mockAnalytics = {
        users: {
          total: 1250,
          active: 890,
          newToday: 15,
          newThisWeek: 95,
          newThisMonth: 320
        },
        finances: {
          totalInvested: 125000.50,
          totalEarnings: 8750.25,
          todayRevenue: 1250.75,
          weeklyRevenue: 8750.25,
          monthlyRevenue: 32000.00
        },
        activity: {
          dailyActiveUsers: 450,
          weeklyActiveUsers: 890,
          monthlyActiveUsers: 1200,
          avgSessionTime: 12.5
        },
        performance: {
          conversionRate: 68.5,
          retentionRate: 78.5,
          referralRate: 45.2,
          slotUtilization: 85.3
        }
      };

      // Try to fetch real data first, fallback to mock
      try {
        const response = await api.get(`/admin/analytics?days=${dateRange}`);
        setAnalytics(response.data.data || mockAnalytics);
      } catch (apiError) {
        console.warn('Analytics API not available, using mock data:', apiError);
        setAnalytics(mockAnalytics);
      }
    } catch (err: any) {
      setError(err.response?.data?.error || 'Failed to load analytics');
    } finally {
      setLoading(false);
    }
  };

  const exportAnalytics = async () => {
    try {
      const response = await api.get(`/admin/analytics/export?days=${dateRange}`, {
        responseType: 'blob'
      });

      const url = window.URL.createObjectURL(new Blob([response.data]));
      const link = document.createElement('a');
      link.href = url;
      link.setAttribute('download', `analytics-${dateRange}days-${new Date().toISOString().split('T')[0]}.csv`);
      document.body.appendChild(link);
      link.click();
      link.remove();
    } catch (err: any) {
      console.error('Export failed:', err);
    }
  };

  if (loading) {
    return (
      <div className="flex items-center justify-center h-64">
        <div className="animate-spin rounded-full h-8 w-8 border-b-2 border-purple-400"></div>
      </div>
    );
  }

  if (error) {
    return (
      <div className="text-center py-8">
        <p className="text-red-400 mb-4">{error}</p>
        <Button onClick={fetchAnalytics} variant="outline">
          Retry
        </Button>
      </div>
    );
  }

  return (
    <div className="space-y-6">
      {/* Header */}
      <div className="flex items-center justify-between">
        <div className="flex items-center space-x-3">
          <Button
            variant="ghost"
            size="sm"
            onClick={() => navigate('/admin')}
            className="text-gray-300 hover:text-white h-8 w-8 p-0"
          >
            <ArrowLeft className="h-4 w-4" />
          </Button>
          <div>
            <h1 className="text-2xl font-bold text-white">Analytics Dashboard</h1>
            <p className="text-gray-400">Performance metrics and insights</p>
          </div>
        </div>
        <div className="flex space-x-2">
          <select
            value={dateRange}
            onChange={(e) => setDateRange(e.target.value)}
            className="bg-gray-800 border border-gray-600 rounded-md px-3 py-2 text-white text-sm"
          >
            <option value="1">Last 24 hours</option>
            <option value="7">Last 7 days</option>
            <option value="30">Last 30 days</option>
            <option value="90">Last 90 days</option>
          </select>
          <Button variant="outline" size="sm" onClick={fetchAnalytics}>
            <RefreshCw className="h-4 w-4 mr-2" />
            Refresh
          </Button>
          <Button variant="outline" size="sm" onClick={exportAnalytics}>
            <Download className="h-4 w-4 mr-2" />
            Export
          </Button>
        </div>
      </div>

      {/* User Metrics */}
      <div className="grid grid-cols-1 md:grid-cols-2 lg:grid-cols-4 gap-6">
        <Card className="bg-gray-900 border-gray-700">
          <CardHeader className="pb-3">
            <CardTitle className="flex items-center text-sm">
              <Users className="h-4 w-4 mr-2 text-blue-400" />
              Total Users
            </CardTitle>
          </CardHeader>
          <CardContent>
            <div className="text-2xl font-bold text-white">
              {analytics?.users.total.toLocaleString() || 0}
            </div>
            <div className="text-xs text-gray-400 mt-1">
              +{analytics?.users.newThisMonth || 0} this month
            </div>
          </CardContent>
        </Card>

        <Card className="bg-gray-900 border-gray-700">
          <CardHeader className="pb-3">
            <CardTitle className="flex items-center text-sm">
              <Activity className="h-4 w-4 mr-2 text-green-400" />
              Active Users
            </CardTitle>
          </CardHeader>
          <CardContent>
            <div className="text-2xl font-bold text-green-400">
              {analytics?.users.active.toLocaleString() || 0}
            </div>
            <div className="text-xs text-gray-400 mt-1">
              {analytics?.users.total && analytics.users.total > 0 ?
                ((analytics.users.active / analytics.users.total) * 100).toFixed(1) : 0}% of total
            </div>
          </CardContent>
        </Card>

        <Card className="bg-gray-900 border-gray-700">
          <CardHeader className="pb-3">
            <CardTitle className="flex items-center text-sm">
              <TrendingUp className="h-4 w-4 mr-2 text-yellow-400" />
              New Users
            </CardTitle>
          </CardHeader>
          <CardContent>
            <div className="text-2xl font-bold text-yellow-400">
              {analytics?.users.newToday || 0}
            </div>
            <div className="text-xs text-gray-400 mt-1">
              +{analytics?.users.newThisWeek || 0} this week
            </div>
          </CardContent>
        </Card>

        <Card className="bg-gray-900 border-gray-700">
          <CardHeader className="pb-3">
            <CardTitle className="flex items-center text-sm">
              <BarChart3 className="h-4 w-4 mr-2 text-purple-400" />
              Conversion Rate
            </CardTitle>
          </CardHeader>
          <CardContent>
            <div className="text-2xl font-bold text-purple-400">
              {analytics?.performance.conversionRate.toFixed(1) || 0}%
            </div>
            <div className="text-xs text-gray-400 mt-1">
              User to investor
            </div>
          </CardContent>
        </Card>
      </div>

      {/* Financial Metrics */}
      <div className="grid grid-cols-1 md:grid-cols-2 lg:grid-cols-4 gap-6">
        <Card className="bg-gray-900 border-gray-700">
          <CardHeader className="pb-3">
            <CardTitle className="flex items-center text-sm">
              <DollarSign className="h-4 w-4 mr-2 text-green-400" />
              Total Invested
            </CardTitle>
          </CardHeader>
          <CardContent>
            <div className="text-2xl font-bold text-green-400">
              {(analytics?.finances.totalInvested || 0).toLocaleString()} USD
            </div>
            <div className="text-xs text-gray-400 mt-1">
              All time
            </div>
          </CardContent>
        </Card>

        <Card className="bg-gray-900 border-gray-700">
          <CardHeader className="pb-3">
            <CardTitle className="flex items-center text-sm">
              <TrendingUp className="h-4 w-4 mr-2 text-blue-400" />
              Today's Revenue
            </CardTitle>
          </CardHeader>
          <CardContent>
            <div className="text-2xl font-bold text-blue-400">
              {(analytics?.finances.todayRevenue || 0).toLocaleString()} USD
            </div>
            <div className="text-xs text-gray-400 mt-1">
              From new investments
            </div>
          </CardContent>
        </Card>

        <Card className="bg-gray-900 border-gray-700">
          <CardHeader className="pb-3">
            <CardTitle className="flex items-center text-sm">
              <Activity className="h-4 w-4 mr-2 text-yellow-400" />
              Weekly Revenue
            </CardTitle>
          </CardHeader>
          <CardContent>
            <div className="text-2xl font-bold text-yellow-400">
              {(analytics?.finances.weeklyRevenue || 0).toLocaleString()} USD
            </div>
            <div className="text-xs text-gray-400 mt-1">
              Last 7 days
            </div>
          </CardContent>
        </Card>

        <Card className="bg-gray-900 border-gray-700">
          <CardHeader className="pb-3">
            <CardTitle className="flex items-center text-sm">
              <BarChart3 className="h-4 w-4 mr-2 text-purple-400" />
              Monthly Revenue
            </CardTitle>
          </CardHeader>
          <CardContent>
            <div className="text-2xl font-bold text-purple-400">
              {(analytics?.finances.monthlyRevenue || 0).toLocaleString()} USD
            </div>
            <div className="text-xs text-gray-400 mt-1">
              Last 30 days
            </div>
          </CardContent>
        </Card>
      </div>

      {/* Performance Metrics */}
      <div className="grid grid-cols-1 md:grid-cols-2 gap-6">
        <Card className="bg-gray-900 border-gray-700">
          <CardHeader>
            <CardTitle className="flex items-center text-sm">
              <BarChart3 className="h-4 w-4 mr-2 text-blue-400" />
              Performance Metrics
            </CardTitle>
          </CardHeader>
          <CardContent>
            <div className="space-y-4">
              <div className="flex justify-between items-center">
                <span className="text-gray-300">Retention Rate</span>
                <span className="text-green-400 font-bold">
                  {analytics?.performance.retentionRate.toFixed(1) || 0}%
                </span>
              </div>
              <div className="flex justify-between items-center">
                <span className="text-gray-300">Referral Rate</span>
                <span className="text-blue-400 font-bold">
                  {analytics?.performance.referralRate.toFixed(1) || 0}%
                </span>
              </div>
              <div className="flex justify-between items-center">
                <span className="text-gray-300">Slot Utilization</span>
                <span className="text-purple-400 font-bold">
                  {analytics?.performance.slotUtilization.toFixed(1) || 0}%
                </span>
              </div>
            </div>
          </CardContent>
        </Card>

        <Card className="bg-gray-900 border-gray-700">
          <CardHeader>
            <CardTitle className="flex items-center text-sm">
              <Activity className="h-4 w-4 mr-2 text-green-400" />
              Activity Metrics
            </CardTitle>
          </CardHeader>
          <CardContent>
            <div className="space-y-4">
              <div className="flex justify-between items-center">
                <span className="text-gray-300">Daily Active Users</span>
                <span className="text-green-400 font-bold">
                  {analytics?.activity.dailyActiveUsers || 0}
                </span>
              </div>
              <div className="flex justify-between items-center">
                <span className="text-gray-300">Weekly Active Users</span>
                <span className="text-blue-400 font-bold">
                  {analytics?.activity.weeklyActiveUsers || 0}
                </span>
              </div>
              <div className="flex justify-between items-center">
                <span className="text-gray-300">Avg Session Time</span>
                <span className="text-purple-400 font-bold">
                  {analytics?.activity.avgSessionTime.toFixed(1) || 0}m
                </span>
              </div>
            </div>
          </CardContent>
        </Card>
      </div>
    </div>
  );
};

export default AdminAnalytics;<|MERGE_RESOLUTION|>--- conflicted
+++ resolved
@@ -1,12 +1,5 @@
 ﻿"use client";
 
-<<<<<<< HEAD
-import { useState, useEffect } from 'react';
-import { useNavigate } from 'react-router-dom';
-import { api } from '@/lib/api';
-import { Card, CardContent, CardHeader, CardTitle } from '@/components/ui/card';
-=======
->>>>>>> 9574da00
 import { Button } from '@/components/ui/button';
 import { Card, CardContent, CardHeader, CardTitle } from '@/components/ui/card';
 import { api } from '@/lib/api';
@@ -17,12 +10,8 @@
   DollarSign,
   Download,
   RefreshCw,
-<<<<<<< HEAD
-  ArrowLeft
-=======
   TrendingUp,
   Users
->>>>>>> 9574da00
 } from 'lucide-react';
 import { useEffect, useState } from 'react';
 import { useNavigate } from 'react-router-dom';
